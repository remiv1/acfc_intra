--- conflicted
+++ resolved
@@ -30,13 +30,12 @@
     performance: Tests de performance
     regression: Tests de régression
     smoke: Tests de base (smoke tests)
-<<<<<<< HEAD
     auth: Tests d'authentification
     user: Tests d'utilisateur
-=======
+    admin: Tests administrateur
+    database: Tests nécessitant une base de données
     auth: Tests d''authentification
     user: Tests utilisateur
->>>>>>> b9c98019
     admin: Tests administrateur
     database: Tests nécessitant une base de données
 
